--- conflicted
+++ resolved
@@ -8,23 +8,6 @@
 version = "0.12.0"
 
 [dependencies]
-<<<<<<< HEAD
-anyhow = "1.0"
-hash-map-id = { version = "0.12", path = "../hash-map-id" }
-lunatic-common-api = { version = "0.12", path = "../lunatic-common-api" }
-lunatic-error-api = { version = "0.12", path = "../lunatic-error-api" }
-rustls-pemfile = { version = "1.0" }
-tokio = { version = "1.20", features = [
-  "macros",
-  "rt-multi-thread",
-  "sync",
-  "net",
-  "time",
-  "io-util",
-] }
-tokio-rustls = "0.23.4"
-wasmtime = { git = "https://github.com/bytecodealliance/wasmtime" } # managed by root Cargo.toml
-=======
 hash-map-id = { workspace = true }
 lunatic-common-api = { workspace = true }
 lunatic-error-api = { workspace = true }
@@ -34,5 +17,4 @@
 tokio = { workspace = true, features = ["io-util", "net", "sync", "time"] }
 tokio-rustls = "0.23.4"
 wasmtime = { workspace = true }
->>>>>>> bdbf37a0
 webpki-roots = "0.22.0"