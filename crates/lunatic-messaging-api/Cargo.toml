--- conflicted
+++ resolved
@@ -8,16 +8,6 @@
 license = "Apache-2.0/MIT"
 
 [dependencies]
-<<<<<<< HEAD
-anyhow = "1.0"
-wasmtime = { git = "https://github.com/bytecodealliance/wasmtime" }
-tokio = { version = "1.20", features = ["macros", "net", "time"] }
-hash-map-id = { version = "0.12", path = "../hash-map-id" }
-lunatic-process = { version = "0.12", path = "../lunatic-process" }
-lunatic-common-api = { version = "0.12", path = "../lunatic-common-api" }
-lunatic-process-api = { version = "0.12", path = "../lunatic-process-api" }
-lunatic-networking-api = { version = "0.12", path = "../lunatic-networking-api" }
-=======
 lunatic-common-api = { workspace = true }
 lunatic-networking-api = { workspace = true }
 lunatic-process = { workspace = true }
@@ -25,5 +15,4 @@
 
 anyhow = { workspace = true }
 tokio = { workspace = true, features = ["time"] }
-wasmtime = { workspace = true }
->>>>>>> bdbf37a0
+wasmtime = { workspace = true }