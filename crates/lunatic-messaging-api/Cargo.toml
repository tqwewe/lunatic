--- conflicted
+++ resolved
@@ -10,22 +10,11 @@
 # See more keys and their definitions at https://doc.rust-lang.org/cargo/reference/manifest.html
 
 [dependencies]
-<<<<<<< HEAD
-anyhow = "^1.0"
-wasmtime = { git = "https://github.com/bytecodealliance/wasmtime" }                                                                    # managed by root Cargo.toml
-tokio = { version = "^1.20", features = ["macros", "net", "time"] }
-hash-map-id = { version = "^0.10", path = "../hash-map-id" }
-lunatic-process = { version = "^0.10", path = "../lunatic-process" }
-lunatic-common-api = { version = "^0.10", path = "../lunatic-common-api" }
-lunatic-process-api = { version = "^0.10", path = "../lunatic-process-api" }
-lunatic-networking-api = { version = "^0.10", path = "../lunatic-networking-api" }
-=======
 anyhow = "1.0"
-wasmtime = "2" # managed by root Cargo.toml
+wasmtime = { git = "https://github.com/bytecodealliance/wasmtime" }
 tokio = { version = "1.20", features = ["macros", "net", "time"] }
 hash-map-id = { version = "0.12", path = "../hash-map-id" }
 lunatic-process = { version = "0.12", path = "../lunatic-process" }
 lunatic-common-api = { version = "0.12", path = "../lunatic-common-api" }
 lunatic-process-api = { version = "0.12", path = "../lunatic-process-api" }
-lunatic-networking-api = { version = "0.12", path = "../lunatic-networking-api" }
->>>>>>> 051ec1c6
+lunatic-networking-api = { version = "0.12", path = "../lunatic-networking-api" }