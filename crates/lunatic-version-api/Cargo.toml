--- conflicted
+++ resolved
@@ -10,10 +10,5 @@
 # See more keys and their definitions at https://doc.rust-lang.org/cargo/reference/manifest.html
 
 [dependencies]
-<<<<<<< HEAD
-anyhow = "^1.0"
-wasmtime = { git = "https://github.com/bytecodealliance/wasmtime" } # managed by root Cargo.toml
-=======
 anyhow = "1.0"
-wasmtime = "2" # managed by root Cargo.toml
->>>>>>> 051ec1c6
+wasmtime = { git = "https://github.com/bytecodealliance/wasmtime" } # managed by root Cargo.toml