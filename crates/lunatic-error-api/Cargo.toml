[package]
name = "lunatic-error-api"
version = "0.12.0"
edition = "2021"
description = "Lunatic host functions that make dealing with Anyhow errors simpler."
homepage = "https://lunatic.solutions"
repository = "https://github.com/lunatic-solutions/lunatic/tree/main/crates"
license = "Apache-2.0/MIT"

[dependencies]
<<<<<<< HEAD
anyhow = "1.0"
wasmtime = { git = "https://github.com/bytecodealliance/wasmtime" }
hash-map-id = { version = "0.12", path = "../hash-map-id" }
lunatic-common-api = { version = "0.12", path = "../lunatic-common-api" }
=======
hash-map-id = { workspace = true }
lunatic-common-api = { workspace = true }

anyhow = { workspace = true }
wasmtime = { workspace = true }
>>>>>>> bdbf37a0
<|MERGE_RESOLUTION|>--- conflicted
+++ resolved
@@ -8,15 +8,8 @@
 license = "Apache-2.0/MIT"
 
 [dependencies]
-<<<<<<< HEAD
-anyhow = "1.0"
-wasmtime = { git = "https://github.com/bytecodealliance/wasmtime" }
-hash-map-id = { version = "0.12", path = "../hash-map-id" }
-lunatic-common-api = { version = "0.12", path = "../lunatic-common-api" }
-=======
 hash-map-id = { workspace = true }
 lunatic-common-api = { workspace = true }
 
 anyhow = { workspace = true }
-wasmtime = { workspace = true }
->>>>>>> bdbf37a0
+wasmtime = { workspace = true }