--- conflicted
+++ resolved
@@ -21,45 +21,28 @@
 ]
 
 [dependencies]
-<<<<<<< HEAD
-anyhow = "^1.0"
-tokio = { version = "^1.20", features = [
+anyhow = "1.0"
+async_cell = "0.2.1"
+bincode = "1.3"
+bytes = "1"
+dashmap = "5.3.4"
+futures-util = { version = "0.3", optional = true }
+log = "0.4"
+lunatic-process = { version = "0.12", path = "../lunatic-process" }
+quinn = { version = "0.9", optional = true }
+rcgen = { version = "0.10", features = ["pem", "x509-parser"] }
+rustls = { version = "0.20", optional = true }
+rustls-pemfile = { version = "1.0", optional = true }
+s2n-quic = { version = "1", default-features = false, features = [
+  "provider-address-token-default",
+  "provider-tls-rustls",
+], optional = true }
+serde = { version = "1.0", features = ["derive"] }
+tokio = { version = "1.20", features = [
   "macros",
   "rt-multi-thread",
   "net",
   "time",
   "io-util",
 ] }
-serde = { version = "^1.0", features = ["derive"] }
-s2n-quic = { version = "1", default-features = false, features = [
-  "provider-address-token-default",
-  "provider-tls-rustls",
-], optional = true }
-wasmtime = { git = "https://github.com/bytecodealliance/wasmtime" } # managed by root Cargo.toml
-=======
-anyhow = "1.0"
-tokio = { version = "1.20", features = ["macros", "rt-multi-thread", "net", "time", "io-util"] }
-serde = { version = "1.0", features = ["derive"] }
-s2n-quic = { version = "1",  default-features = false, features = ["provider-address-token-default", "provider-tls-rustls"], optional = true}
-wasmtime = "2" # managed by root Cargo.toml
->>>>>>> 051ec1c6
-dashmap = "5.3.4"
-bincode = "1.3"
-bytes = "1"
-log = "0.4"
-async_cell = "0.2.1"
-<<<<<<< HEAD
-rcgen = { version = "^0.9", features = ["pem", "x509-parser"] }
-lunatic-process = { version = "^0.10", path = "../lunatic-process" }
-quinn = { version = "^0.8", optional = true }
-rustls = { version = "^0.20", optional = true }
-rustls-pemfile = { version = "^1.0", optional = true }
-futures-util = { version = "^0.3", optional = true }
-=======
-rcgen = { version="0.10", features=["pem", "x509-parser"] }
-lunatic-process = { version = "0.12", path = "../lunatic-process" }
-quinn = { version = "0.9", optional = true}
-rustls = { version = "0.20", optional = true }
-rustls-pemfile = { version = "1.0", optional = true }
-futures-util = { version = "0.3", optional = true}
->>>>>>> 051ec1c6
+wasmtime = { git = "https://github.com/bytecodealliance/wasmtime" } # managed by root Cargo.toml