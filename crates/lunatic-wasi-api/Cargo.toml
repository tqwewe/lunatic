[package]
name = "lunatic-wasi-api"
version = "0.12.0"
edition = "2021"
description = "Lunatic host functions for WASI."
homepage = "https://lunatic.solutions"
repository = "https://github.com/lunatic-solutions/lunatic/tree/main/crates/lunatic-wasi-api"
license = "Apache-2.0/MIT"

[dependencies]
<<<<<<< HEAD
anyhow = "1.0"
hash-map-id = { version = "0.12", path = "../hash-map-id" }
lunatic-common-api = { version = "0.12", path = "../lunatic-common-api" }
lunatic-process = { version = "0.12", path = "../lunatic-process" }
lunatic-stdout-capture = { version = "0.12", path = "../lunatic-stdout-capture" }
tokio = { version = "1.20", features = ["macros"] }
wasmtime = { git = "https://github.com/bytecodealliance/wasmtime" }               # managed by root Cargo.toml
wasmtime-wasi = { git = "https://github.com/bytecodealliance/wasmtime" }          # managed by root Cargo.toml
=======
lunatic-common-api = { workspace = true }
lunatic-process = { workspace = true }
lunatic-stdout-capture = { workspace = true }

anyhow = { workspace = true }
wasmtime = { workspace = true }
wasmtime-wasi = { workspace = true }
>>>>>>> bdbf37a0
<|MERGE_RESOLUTION|>--- conflicted
+++ resolved
@@ -8,21 +8,10 @@
 license = "Apache-2.0/MIT"
 
 [dependencies]
-<<<<<<< HEAD
-anyhow = "1.0"
-hash-map-id = { version = "0.12", path = "../hash-map-id" }
-lunatic-common-api = { version = "0.12", path = "../lunatic-common-api" }
-lunatic-process = { version = "0.12", path = "../lunatic-process" }
-lunatic-stdout-capture = { version = "0.12", path = "../lunatic-stdout-capture" }
-tokio = { version = "1.20", features = ["macros"] }
-wasmtime = { git = "https://github.com/bytecodealliance/wasmtime" }               # managed by root Cargo.toml
-wasmtime-wasi = { git = "https://github.com/bytecodealliance/wasmtime" }          # managed by root Cargo.toml
-=======
 lunatic-common-api = { workspace = true }
 lunatic-process = { workspace = true }
 lunatic-stdout-capture = { workspace = true }
 
 anyhow = { workspace = true }
 wasmtime = { workspace = true }
-wasmtime-wasi = { workspace = true }
->>>>>>> bdbf37a0
+wasmtime-wasi = { workspace = true }