[package]
name = "lunatic-common-api"
version = "0.12.0"
edition = "2021"
description = "Common functionality for building lunatic host function APIs."
homepage = "https://lunatic.solutions"
repository = "https://github.com/lunatic-solutions/lunatic/tree/main/crates/lunatic-common-api"
license = "Apache-2.0/MIT"

# See more keys and their definitions at https://doc.rust-lang.org/cargo/reference/manifest.html

[dependencies]
<<<<<<< HEAD
anyhow = "^1.0"
wasmtime = { git = "https://github.com/bytecodealliance/wasmtime" } # managed by root Cargo.toml
paste = "^1.0"
=======
anyhow = "1.0"
wasmtime = "2" # managed by root Cargo.toml
paste = "1.0"
>>>>>>> 051ec1c6
<|MERGE_RESOLUTION|>--- conflicted
+++ resolved
@@ -10,12 +10,6 @@
 # See more keys and their definitions at https://doc.rust-lang.org/cargo/reference/manifest.html
 
 [dependencies]
-<<<<<<< HEAD
-anyhow = "^1.0"
+anyhow = "1.0"
 wasmtime = { git = "https://github.com/bytecodealliance/wasmtime" } # managed by root Cargo.toml
-paste = "^1.0"
-=======
-anyhow = "1.0"
-wasmtime = "2" # managed by root Cargo.toml
-paste = "1.0"
->>>>>>> 051ec1c6
+paste = "1.0"