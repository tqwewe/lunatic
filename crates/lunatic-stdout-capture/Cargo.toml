[package]
name = "lunatic-stdout-capture"
version = "0.12.0"
edition = "2021"
description = "Helper library for holding stdout streams of lunatic processes."
homepage = "https://lunatic.solutions"
repository = "https://github.com/lunatic-solutions/lunatic/tree/main/crates/lunatic-registry-api"
license = "Apache-2.0/MIT"

[dependencies]
<<<<<<< HEAD
wiggle = { git = "https://github.com/bytecodealliance/wasmtime" }      # must reflect wasmtime controlled via Cargo.toml
wasi-common = { git = "https://github.com/bytecodealliance/wasmtime" } # managed by root Cargo.toml
=======
wasi-common = { workspace = true }
wiggle = "2"
>>>>>>> bdbf37a0
<|MERGE_RESOLUTION|>--- conflicted
+++ resolved
@@ -8,10 +8,5 @@
 license = "Apache-2.0/MIT"
 
 [dependencies]
-<<<<<<< HEAD
-wiggle = { git = "https://github.com/bytecodealliance/wasmtime" }      # must reflect wasmtime controlled via Cargo.toml
-wasi-common = { git = "https://github.com/bytecodealliance/wasmtime" } # managed by root Cargo.toml
-=======
-wasi-common = { workspace = true }
-wiggle = "2"
->>>>>>> bdbf37a0
+wasi-common = { git = "https://github.com/bytecodealliance/wasmtime" }
+wiggle = "2"