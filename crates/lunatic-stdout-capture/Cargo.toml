--- conflicted
+++ resolved
@@ -10,10 +10,5 @@
 # See more keys and their definitions at https://doc.rust-lang.org/cargo/reference/manifest.html
 
 [dependencies]
-<<<<<<< HEAD
 wiggle = { git = "https://github.com/bytecodealliance/wasmtime" }      # must reflect wasmtime controlled via Cargo.toml
-wasi-common = { git = "https://github.com/bytecodealliance/wasmtime" } # managed by root Cargo.toml
-=======
-wiggle = "2" # must reflect wasmtime controlled via Cargo.toml
-wasi-common = "2" # managed by root Cargo.toml
->>>>>>> 051ec1c6
+wasi-common = { git = "https://github.com/bytecodealliance/wasmtime" } # managed by root Cargo.toml