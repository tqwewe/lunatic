--- conflicted
+++ resolved
@@ -9,12 +9,8 @@
 
 use std::{collections::HashMap, fmt::Debug, future::Future, hash::Hash, sync::Arc};
 
-<<<<<<< HEAD
-use anyhow::Result;
+use anyhow::{anyhow, Result};
 use env::Environment;
-=======
-use anyhow::{anyhow, Result};
->>>>>>> 679798f4
 use log::{debug, log_enabled, trace, warn, Level};
 
 use async_std::channel::{unbounded, Receiver, Sender};
@@ -257,11 +253,12 @@
 ///     Ok(())
 /// });
 /// ```
-<<<<<<< HEAD
+
 impl Environment {
-    pub fn spawn<F, K>(&self, func: F) -> (JoinHandle<()>, NativeProcess)
+    pub fn spawn<T, F, K>(&self, func: F) -> (JoinHandle<Result<T>>, NativeProcess)
     where
-        K: Future<Output = Result<()>> + Send + 'static,
+        T: Send + 'static,
+        K: Future<Output = ExecutionResult<T>> + Send + 'static,
         F: FnOnce(NativeProcess, MessageMailbox) -> K,
     {
         let id = self.get_next_process_id();
@@ -275,25 +272,6 @@
         let join = async_std::task::spawn(new(fut, id, signal_mailbox, message_mailbox));
         (join, process)
     }
-=======
-pub fn spawn<T, F, K>(func: F) -> (JoinHandle<Result<T>>, NativeProcess)
-where
-    T: Send + 'static,
-    K: Future<Output = ExecutionResult<T>> + Send + 'static,
-    F: FnOnce(NativeProcess, MessageMailbox) -> K,
-{
-    // TODO: Switch to new_v1() for distributed Lunatic to assure uniqueness across nodes.
-    let id = Uuid::new_v4();
-    let (signal_sender, signal_mailbox) = unbounded::<Signal>();
-    let message_mailbox = MessageMailbox::default();
-    let process = NativeProcess {
-        id,
-        signal_mailbox: signal_sender,
-    };
-    let fut = func(process.clone(), message_mailbox.clone());
-    let join = async_std::task::spawn(new(fut, id, signal_mailbox, message_mailbox));
-    (join, process)
->>>>>>> 679798f4
 }
 
 impl Process for NativeProcess {
