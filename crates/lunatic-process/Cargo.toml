[package]
name = "lunatic-process"
version = "0.12.0"
edition = "2021"
description = "Lunatic's core process, mailbox and message abstraction'"
homepage = "https://lunatic.solutions"
repository = "https://github.com/lunatic-solutions/lunatic/tree/main/crates/lunatic-process"
license = "Apache-2.0/MIT"

[features]
metrics = ["dep:metrics"]

# Disabled by default as it will usually lead to giant metrics exports
detailed_metrics = ["metrics"]

[dependencies]
<<<<<<< HEAD
anyhow = "1.0"
dashmap = "5.3.4"
hash-map-id = { version = "0.12", path = "../hash-map-id" }
log = "0.4"
lunatic-networking-api = { version = "0.12", path = "../lunatic-networking-api" }
metrics = { version = "0.20.1", optional = true }
serde = "1.0"
tokio = { version = "1.20", features = [
    "macros",
    "rt-multi-thread",
    "sync",
    "net",
] }
wasmtime = { git = "https://github.com/bytecodealliance/wasmtime" }
=======
hash-map-id = { workspace = true }
lunatic-networking-api = { workspace = true }

anyhow = { workspace = true }
dashmap = { workspace = true }
log = { workspace = true }
metrics = { workspace = true, optional = true }
serde = { workspace = true }
tokio = { workspace = true, features = [
  "macros",
  "rt-multi-thread",
  "sync",
  "net",
] }
wasmtime = { workspace = true }
>>>>>>> bdbf37a0
<|MERGE_RESOLUTION|>--- conflicted
+++ resolved
@@ -14,22 +14,6 @@
 detailed_metrics = ["metrics"]
 
 [dependencies]
-<<<<<<< HEAD
-anyhow = "1.0"
-dashmap = "5.3.4"
-hash-map-id = { version = "0.12", path = "../hash-map-id" }
-log = "0.4"
-lunatic-networking-api = { version = "0.12", path = "../lunatic-networking-api" }
-metrics = { version = "0.20.1", optional = true }
-serde = "1.0"
-tokio = { version = "1.20", features = [
-    "macros",
-    "rt-multi-thread",
-    "sync",
-    "net",
-] }
-wasmtime = { git = "https://github.com/bytecodealliance/wasmtime" }
-=======
 hash-map-id = { workspace = true }
 lunatic-networking-api = { workspace = true }
 
@@ -44,5 +28,4 @@
   "sync",
   "net",
 ] }
-wasmtime = { workspace = true }
->>>>>>> bdbf37a0
+wasmtime = { workspace = true }