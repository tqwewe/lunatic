--- conflicted
+++ resolved
@@ -16,6 +16,7 @@
 [dependencies]
 hash-map-id = { workspace = true }
 lunatic-networking-api = { workspace = true }
+lunatic-plugin-internal = { workspace = true }
 
 anyhow = { workspace = true }
 dashmap = { workspace = true }
@@ -28,12 +29,4 @@
   "sync",
   "net",
 ] }
-<<<<<<< HEAD
-wasmtime = "^2"
-serde = "^1.0"
-hash-map-id = { version = "^0.10", path = "../hash-map-id" }
-lunatic-networking-api = { version = "^0.10", path = "../lunatic-networking-api" }
-lunatic-plugin-internal = { version = "^0.10", path = "../lunatic-plugin-internal" }
-=======
-wasmtime = { workspace = true }
->>>>>>> 571993a1
+wasmtime = { workspace = true }