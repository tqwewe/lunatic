--- conflicted
+++ resolved
@@ -17,23 +17,16 @@
 
 [dependencies]
 anyhow = "1.0"
+dashmap = "5.3.4"
+hash-map-id = { version = "0.12", path = "../hash-map-id" }
 log = "0.4"
-dashmap = "5.3.4"
+lunatic-networking-api = { version = "0.12", path = "../lunatic-networking-api" }
 metrics = { version = "0.20.1", optional = true }
+serde = "1.0"
 tokio = { version = "1.20", features = [
     "macros",
     "rt-multi-thread",
     "sync",
     "net",
 ] }
-<<<<<<< HEAD
-wasmtime = { git = "https://github.com/bytecodealliance/wasmtime" }
-serde = "^1.0"
-hash-map-id = { version = "^0.10", path = "../hash-map-id" }
-lunatic-networking-api = { version = "^0.10", path = "../lunatic-networking-api" }
-=======
-wasmtime = "2"
-serde = "1.0"
-hash-map-id = { version = "0.12", path = "../hash-map-id" }
-lunatic-networking-api = { version = "0.12", path = "../lunatic-networking-api" }
->>>>>>> 051ec1c6
+wasmtime = { git = "https://github.com/bytecodealliance/wasmtime" }