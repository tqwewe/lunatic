[package]
name = "lunatic-registry-api"
version = "0.12.0"
edition = "2021"
description = "Lunatic host functions for registering named processes."
homepage = "https://lunatic.solutions"
repository = "https://github.com/lunatic-solutions/lunatic/tree/main/crates"
license = "Apache-2.0/MIT"

[features]
metrics = ["dep:metrics"]

[dependencies]
<<<<<<< HEAD
anyhow = "1.0"
wasmtime = { git = "https://github.com/bytecodealliance/wasmtime" }
metrics = { version = "0.20.1", optional = true }
hash-map-id = { version = "0.12", path = "../hash-map-id" }
lunatic-process = { version = "0.12", path = "../lunatic-process" }
lunatic-process-api = { version = "0.12", path = "../lunatic-process-api" }
lunatic-common-api = { version = "0.12", path = "../lunatic-common-api" }
=======
lunatic-common-api = { workspace = true }
lunatic-process = { workspace = true }
lunatic-process-api = { workspace = true }

anyhow = { workspace = true }
metrics = { workspace = true, optional = true }
wasmtime = { workspace = true }
>>>>>>> bdbf37a0
<|MERGE_RESOLUTION|>--- conflicted
+++ resolved
@@ -11,20 +11,10 @@
 metrics = ["dep:metrics"]
 
 [dependencies]
-<<<<<<< HEAD
-anyhow = "1.0"
-wasmtime = { git = "https://github.com/bytecodealliance/wasmtime" }
-metrics = { version = "0.20.1", optional = true }
-hash-map-id = { version = "0.12", path = "../hash-map-id" }
-lunatic-process = { version = "0.12", path = "../lunatic-process" }
-lunatic-process-api = { version = "0.12", path = "../lunatic-process-api" }
-lunatic-common-api = { version = "0.12", path = "../lunatic-common-api" }
-=======
 lunatic-common-api = { workspace = true }
 lunatic-process = { workspace = true }
 lunatic-process-api = { workspace = true }
 
 anyhow = { workspace = true }
 metrics = { workspace = true, optional = true }
-wasmtime = { workspace = true }
->>>>>>> bdbf37a0
+wasmtime = { workspace = true }