[package]
name = "lunatic-process-api"
version = "0.12.0"
edition = "2021"
description = "Lunatic host functions for working with processes."
homepage = "https://lunatic.solutions"
repository = "https://github.com/lunatic-solutions/lunatic/tree/main/crates/lunatic-process-api"
license = "Apache-2.0/MIT"

# See more keys and their definitions at https://doc.rust-lang.org/cargo/reference/manifest.html

[features]
metrics = ["dep:metrics"]

[dependencies]
<<<<<<< HEAD
anyhow = "^1.0"
wasmtime = { git = "https://github.com/bytecodealliance/wasmtime" }
=======
anyhow = "1.0"
wasmtime = "2"
>>>>>>> 051ec1c6
metrics = { version = "0.20.1", optional = true }
tokio = { version = "1.20", features = ["macros", "time"] }
hash-map-id = { version = "0.12", path = "../hash-map-id" }
lunatic-stdout-capture = { version = "0.12", path = "../lunatic-stdout-capture" }
lunatic-process = { version = "0.12", path = "../lunatic-process" }
lunatic-common-api = { version = "0.12", path = "../lunatic-common-api" }
lunatic-error-api = { version = "0.12", path = "../lunatic-error-api" }
lunatic-wasi-api = { version = "0.12", path = "../lunatic-wasi-api" }<|MERGE_RESOLUTION|>--- conflicted
+++ resolved
@@ -13,13 +13,8 @@
 metrics = ["dep:metrics"]
 
 [dependencies]
-<<<<<<< HEAD
-anyhow = "^1.0"
+anyhow = "1.0"
 wasmtime = { git = "https://github.com/bytecodealliance/wasmtime" }
-=======
-anyhow = "1.0"
-wasmtime = "2"
->>>>>>> 051ec1c6
 metrics = { version = "0.20.1", optional = true }
 tokio = { version = "1.20", features = ["macros", "time"] }
 hash-map-id = { version = "0.12", path = "../hash-map-id" }
