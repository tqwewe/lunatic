--- conflicted
+++ resolved
@@ -11,27 +11,14 @@
 metrics = ["dep:metrics"]
 
 [dependencies]
-<<<<<<< HEAD
-anyhow = "^1.0"
-wasmtime = "^2"
-metrics = { version = "0.20.1", optional = true }
-tokio = { version = "^1.20", features = ["macros", "time"] }
-hash-map-id = { version = "^0.10", path = "../hash-map-id" }
-lunatic-stdout-capture = { version = "^0.10", path = "../lunatic-stdout-capture" }
-lunatic-process = { version = "^0.10", path = "../lunatic-process" }
-lunatic-plugin-internal = { version = "^0.10", path = "../lunatic-plugin-internal" }
-lunatic-common-api = { version = "^0.10", path = "../lunatic-common-api" }
-lunatic-error-api = { version = "^0.10", path = "../lunatic-error-api" }
-lunatic-wasi-api = { version = "^0.10", path = "../lunatic-wasi-api" }
-=======
 hash-map-id = { workspace = true }
 lunatic-common-api = { workspace = true }
 lunatic-error-api = { workspace = true }
+lunatic-plugin-internal = { workspace = true }
 lunatic-process = { workspace = true }
 lunatic-wasi-api = { workspace = true }
 
 anyhow = { workspace = true }
 metrics = { workspace = true, optional = true }
 tokio = { workspace = true, features = ["time"] }
-wasmtime = { workspace = true }
->>>>>>> 571993a1
+wasmtime = { workspace = true }