--- conflicted
+++ resolved
@@ -1,13 +1,7 @@
 use std::{collections::HashMap, env, fs, path::Path, sync::Arc};
 
 use anyhow::{anyhow, Context, Ok, Result};
-<<<<<<< HEAD
-use clap::{crate_version, Arg, ArgAction, Command};
-use tokio::sync::mpsc::channel;
-
-=======
 use clap::Parser;
->>>>>>> 051ec1c6
 use lunatic_distributed::{
     control::{self, server::control_server, Scanner, TokenType},
     distributed::{self, server::ServerCtx},
@@ -93,131 +87,13 @@
 pub(crate) async fn execute() -> Result<()> {
     env_logger::Builder::from_env(env_logger::Env::default().default_filter_or("warn")).init();
 
-<<<<<<< HEAD
-    // Parse command line arguments
-    let command = Command::new("lunatic")
-        .version(crate_version!())
-        .arg(
-            Arg::new("dir")
-                .long("dir")
-                .value_name("DIRECTORY")
-                .help("Grant access to the given host directory"),
-        )
-        .arg(
-            Arg::new("node")
-                .long("node")
-                .value_name("NODE_ADDRESS")
-                .help("Turns local process into a node and binds it to the provided address.")
-                .requires("control"),
-        )
-        .arg(
-            Arg::new("control")
-                .long("control")
-                .value_name("CONTROL_ADDRESS")
-                .help("Address of a control node inside the cluster that will be used for bootstrapping.")
-        )
-        .arg(
-            Arg::new("control_server")
-                .long("control-server")
-                .help("When set run the control server")
-                .requires("control")
-                .action(ArgAction::SetTrue),
-        )
-        .arg(
-            Arg::new("test_ca")
-                .long("test-ca")
-                .help("Use test Certificate Authority for bootstrapping QUIC connections.")
-                .requires("control")
-                .action(ArgAction::SetTrue)
-        )
-        .arg(
-            Arg::new("ca_cert")
-                .long("ca-cert")
-                .help("Certificate Authority public certificate used for bootstrapping QUIC connections.")
-                .requires("control")
-                .conflicts_with("test_ca")
-        )
-        .arg(
-            Arg::new("ca_key")
-                .long("ca-key")
-                .help("Certificate Authority private key used for signing node certificate requests")
-                .requires("control_server")
-                .conflicts_with("test_ca")
-        )
-        .arg(
-            Arg::new("tag")
-                .long("tag")
-                .help("Define key=value variable to store as node information")
-                .value_parser(parse_key_val)
-                .action(clap::ArgAction::Append)
-        )
-        .arg(
-            Arg::new("no_entry")
-                .long("no-entry")
-                .help("If provided will join other nodes, but not require a .wasm entry file")
-                .action(ArgAction::SetTrue)
-                .required_unless_present("wasm")
-        ).arg(
-            Arg::new("bench")
-                .long("bench")
-                .help("Indicate that a benchmark is running")
-                .action(ArgAction::SetTrue),
-        )
-        .arg(
-            Arg::new("wasm")
-                .value_name("WASM")
-                .help("Entry .wasm file")
-                .conflicts_with("no_entry")
-                .index(1),
-        )
-        .arg(
-            Arg::new("wasm_args")
-                .value_name("WASM_ARGS")
-                .help("Arguments passed to the guest")
-                .required(false)
-                .conflicts_with("no_entry")
-                .index(2),
-        );
-
-    #[cfg(feature = "prometheus")]
-    let command = command
-        .arg(
-            Arg::new("prometheus")
-                .long("prometheus")
-                .help("whether to enable the prometheus metrics exporter")
-                .action(ArgAction::SetTrue),
-        )
-        .arg(
-            Arg::new("prometheus_http")
-                .long("prometheus-http")
-                .value_name("PROMETHEUS_HTTP_ADDRESS")
-                .help("The address to bind the prometheus http listener to")
-                .requires("prometheus")
-                .takes_value(true)
-                .default_value("0.0.0.0:9927"),
-        );
-
-    let args = command.get_matches();
-
-    if args.get_flag("test_ca") {
-=======
     let args = Args::parse();
 
     if args.test_ca {
->>>>>>> 051ec1c6
         log::warn!("Do not use test Certificate Authority in production!")
     }
 
     // Run control server
-<<<<<<< HEAD
-    if args.get_flag("control_server") {
-        if let Some(control_address) = args.get_one::<String>("control") {
-            // TODO unwrap, better message
-            let ca_cert = lunatic_distributed::control::server::root_cert(
-                args.get_flag("test_ca"),
-                args.get_one::<String>("ca_cert").map(|s| s.as_str()),
-                args.get_one::<String>("ca_key").map(|s| s.as_str()),
-=======
     if args.control_server {
         if let Some(control_address) = &args.control {
             // TODO unwrap, better message
@@ -225,7 +101,6 @@
                 args.test_ca,
                 args.ca_cert.as_deref(),
                 args.ca_key.as_deref(),
->>>>>>> 051ec1c6
             )
             .unwrap();
             tokio::task::spawn(control_server(control_address.parse().unwrap(), ca_cert));
@@ -241,27 +116,15 @@
     let env = envs.create(1);
 
     let (distributed_state, control_client, node_id) =
-<<<<<<< HEAD
-        if let (Some(node_address), Some(control_address)) = (
-            args.get_one::<String>("node"),
-            args.get_one::<String>("control"),
-        ) {
-=======
         if let (Some(node_address), Some(control_address)) = (args.node, args.control) {
->>>>>>> 051ec1c6
             // TODO unwrap, better message
             let node_address = node_address.parse().unwrap();
             let node_name = Uuid::new_v4().to_string();
             let node_attributes: HashMap<String, String> = args.tag.into_iter().collect();
             let control_address = control_address.parse().unwrap();
             let ca_cert = lunatic_distributed::distributed::server::root_cert(
-<<<<<<< HEAD
-                args.get_flag("test_ca"),
-                args.get_one::<String>("ca_cert").map(|s| s.as_str()),
-=======
                 args.test_ca,
                 args.ca_cert.as_deref(),
->>>>>>> 051ec1c6
             )
             .unwrap();
             let node_cert =
@@ -333,46 +196,17 @@
     config.set_can_create_configs(true);
     config.set_can_spawn_processes(true);
 
-<<<<<<< HEAD
-    if !args.get_flag("no_entry") {
-        // Path to wasm file
-        let path = args.get_one::<String>("wasm").unwrap();
-        let path = Path::new(path);
-
-        // Set correct command line arguments for the guest
-        let filename = path.file_name().unwrap().to_string_lossy().to_string();
-        let mut wasi_args = vec![filename];
-        let wasm_args = args
-            .get_many::<String>("wasm_args")
-            .unwrap_or_default()
-            .map(|s| s.to_string());
-        wasi_args.extend(wasm_args);
-        if args.get_flag("bench") {
-            wasi_args.push("--bench".to_owned());
-        }
-        config.set_command_line_arguments(wasi_args);
-=======
     if args.no_entry {
         // Block forever
         let (_sender, mut receiver) = channel::<()>(1);
         receiver.recv().await.unwrap();
         return Ok(());
     }
->>>>>>> 051ec1c6
 
     // Path to wasm file
     let path = args.wasm.unwrap();
     let path = Path::new(&path);
 
-<<<<<<< HEAD
-        // Always preopen the current dir
-        config.preopen_dir(".");
-        if let Some(dirs) = args.get_many::<String>("dir") {
-            for dir in dirs {
-                config.preopen_dir(dir);
-            }
-        }
-=======
     // Set correct command line arguments for the guest
     let filename = path.file_name().unwrap().to_string_lossy().to_string();
     let mut wasi_args = vec![filename];
@@ -425,7 +259,6 @@
 
     result
 }
->>>>>>> 051ec1c6
 
 /// Parse a single key-value pair
 fn parse_key_val(s: &str) -> Result<(String, String)> {
